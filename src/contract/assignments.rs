--- conflicted
+++ resolved
@@ -115,11 +115,7 @@
         }
 
         // Generate random blinding factors
-<<<<<<< HEAD
         let mut rng = secp256k1_zkp::rand::thread_rng();
-=======
-        let mut rng = secp256k1zkp::rand::thread_rng();
->>>>>>> 2b37194a
         // We will compute the last blinding factors from all others so they
         // sum up to 0, so we need to generate only n - 1 random factors
         let count = allocations_theirs.len() + allocations_ours.len();
