// RGB Core Library: consensus layer for RGB smart contracts.
//
// SPDX-License-Identifier: Apache-2.0
//
// Written in 2019-2024 by
//     Dr Maxim Orlovsky <orlovsky@lnp-bp.org>
//
// Copyright (C) 2019-2024 LNP/BP Standards Association. All rights reserved.
// Copyright (C) 2019-2024 Dr Maxim Orlovsky. All rights reserved.
//
// Licensed under the Apache License, Version 2.0 (the "License");
// you may not use this file except in compliance with the License.
// You may obtain a copy of the License at
//
//     http://www.apache.org/licenses/LICENSE-2.0
//
// Unless required by applicable law or agreed to in writing, software
// distributed under the License is distributed on an "AS IS" BASIS,
// WITHOUT WARRANTIES OR CONDITIONS OF ANY KIND, either express or implied.
// See the License for the specific language governing permissions and
// limitations under the License.

pub use aluvm::stl::aluvm_stl;
pub use bp::bc::stl::bp_tx_stl;
pub use bp::stl::bp_core_stl;
use commit_verify::stl::commit_verify_stl;
use strict_types::stl::{std_stl, strict_types_stl};
use strict_types::typelib::LibBuilder;
use strict_types::{CompileError, TypeLib};

use crate::{
    ContractState, DbcProof, Extension, Genesis, OpCommitment, Schema, TransitionBundle,
    XWitnessId, LIB_NAME_RGB,
};

/// Strict types id for the library providing data types for RGB consensus.
pub const LIB_ID_RGB: &str =
<<<<<<< HEAD
    "urn:ubideco:stl:JBghvBPcaSHpzxugPepHsAYa6FgpjJhPLvgV9dvkBUDL#colony-betty-freddie";
=======
    "urn:ubideco:stl:7oRjK3fd128oNpMWv1ajhBZq6EotU5Zn1sd3LNNADv4w#laptop-humor-film";
>>>>>>> 6aa78851

fn _rgb_core_stl() -> Result<TypeLib, CompileError> {
    LibBuilder::new(libname!(LIB_NAME_RGB), tiny_bset! {
        std_stl().to_dependency(),
        strict_types_stl().to_dependency(),
        commit_verify_stl().to_dependency(),
        bp_tx_stl().to_dependency(),
        bp_core_stl().to_dependency(),
        aluvm_stl().to_dependency()
    })
    .transpile::<Schema>()
    .transpile::<Genesis>()
    .transpile::<DbcProof>()
    .transpile::<XWitnessId>()
    .transpile::<TransitionBundle>()
    .transpile::<Extension>()
    .transpile::<ContractState>()
    .transpile::<OpCommitment>()
    .compile()
}

/// Generates strict type library providing data types for RGB consensus.
pub fn rgb_core_stl() -> TypeLib { _rgb_core_stl().expect("invalid strict type RGB library") }

#[cfg(test)]
mod test {
    use super::*;

    #[test]
    fn lib_id() {
        let lib = rgb_core_stl();
        assert_eq!(lib.id().to_string(), LIB_ID_RGB);
    }
}<|MERGE_RESOLUTION|>--- conflicted
+++ resolved
@@ -35,11 +35,7 @@
 
 /// Strict types id for the library providing data types for RGB consensus.
 pub const LIB_ID_RGB: &str =
-<<<<<<< HEAD
-    "urn:ubideco:stl:JBghvBPcaSHpzxugPepHsAYa6FgpjJhPLvgV9dvkBUDL#colony-betty-freddie";
-=======
     "urn:ubideco:stl:7oRjK3fd128oNpMWv1ajhBZq6EotU5Zn1sd3LNNADv4w#laptop-humor-film";
->>>>>>> 6aa78851
 
 fn _rgb_core_stl() -> Result<TypeLib, CompileError> {
     LibBuilder::new(libname!(LIB_NAME_RGB), tiny_bset! {
